use std::sync::Arc;
use rocket::{Rocket, Build};
use sqlx::PgPool;

<<<<<<< HEAD
use crate::repository::campaign::campaign_repository::InMemoryCampaignRepository;
use crate::repository::donation::donation_repository::PgDonationRepository;
=======
use crate::repository::admin::statistics_repo::DbStatisticsRepository;
use crate::repository::donation::donation_repository::PgDonationRepository;
use crate::repository::campaign::campaign_repository::PgCampaignRepository;
use crate::service::admin::platform_statistics_service::PlatformStatisticsService;
>>>>>>> c4d97f7d
use crate::service::donation::donation_service::DonationService;
use crate::service::campaign::campaign_service::CampaignService;
use crate::service::campaign::factory::campaign_factory::CampaignFactory;

// TODO: Import other repositories if yours need shared state

pub struct AppState {
    pub donation_service: DonationService,
<<<<<<< HEAD
=======
    pub dashboard_service: PlatformStatisticsService,
    pub campaign_service: Arc<CampaignService>,
    pub campaign_factory: Arc<CampaignFactory>,
>>>>>>> c4d97f7d
    // TODO: Import other services if yours need shared state
}

pub async fn init_state(pool: PgPool) -> AppState {
    // TODO: Initialize other services if yours need shared state

    // Repos
    let donation_repo = Arc::new(PgDonationRepository::new(pool.clone()));
<<<<<<< HEAD
    let campaign_repo = Arc::new(InMemoryCampaignRepository::new());

    // Services
    let donation_service = DonationService::new(donation_repo, campaign_repo);
    
    AppState {
        donation_service,
=======
    let campaign_repo = Arc::new(PgCampaignRepository::new(pool.clone()));
    let dashboard_repo = Arc::new(DbStatisticsRepository::new());

    // Services
    let donation_service = DonationService::new(donation_repo, campaign_repo.clone());
    let dashboard_service = PlatformStatisticsService::new(dashboard_repo);
    let campaign_factory = Arc::new(CampaignFactory::new());
    let campaign_service = Arc::new(CampaignService::new(campaign_repo, campaign_factory.clone()));
    
    AppState {
        donation_service,
        dashboard_service,
        campaign_service,
        campaign_factory,
>>>>>>> c4d97f7d
    }
}

/// Add all managed state to the Rocket instance
pub trait StateManagement {
    fn manage_state(self, state: AppState) -> Self;
}

impl StateManagement for Rocket<Build> {
    fn manage_state(self, state: AppState) -> Self {
        // TODO: Add other services
        self.manage(state.donation_service)
<<<<<<< HEAD
=======
            .manage(state.dashboard_service)
            .manage(state.campaign_factory)
            .manage(state.campaign_service)
>>>>>>> c4d97f7d
    }
}<|MERGE_RESOLUTION|>--- conflicted
+++ resolved
@@ -2,15 +2,8 @@
 use rocket::{Rocket, Build};
 use sqlx::PgPool;
 
-<<<<<<< HEAD
-use crate::repository::campaign::campaign_repository::InMemoryCampaignRepository;
-use crate::repository::donation::donation_repository::PgDonationRepository;
-=======
-use crate::repository::admin::statistics_repo::DbStatisticsRepository;
 use crate::repository::donation::donation_repository::PgDonationRepository;
 use crate::repository::campaign::campaign_repository::PgCampaignRepository;
-use crate::service::admin::platform_statistics_service::PlatformStatisticsService;
->>>>>>> c4d97f7d
 use crate::service::donation::donation_service::DonationService;
 use crate::service::campaign::campaign_service::CampaignService;
 use crate::service::campaign::factory::campaign_factory::CampaignFactory;
@@ -19,12 +12,8 @@
 
 pub struct AppState {
     pub donation_service: DonationService,
-<<<<<<< HEAD
-=======
-    pub dashboard_service: PlatformStatisticsService,
     pub campaign_service: Arc<CampaignService>,
     pub campaign_factory: Arc<CampaignFactory>,
->>>>>>> c4d97f7d
     // TODO: Import other services if yours need shared state
 }
 
@@ -33,30 +22,17 @@
 
     // Repos
     let donation_repo = Arc::new(PgDonationRepository::new(pool.clone()));
-<<<<<<< HEAD
-    let campaign_repo = Arc::new(InMemoryCampaignRepository::new());
-
-    // Services
-    let donation_service = DonationService::new(donation_repo, campaign_repo);
-    
-    AppState {
-        donation_service,
-=======
     let campaign_repo = Arc::new(PgCampaignRepository::new(pool.clone()));
-    let dashboard_repo = Arc::new(DbStatisticsRepository::new());
 
     // Services
     let donation_service = DonationService::new(donation_repo, campaign_repo.clone());
-    let dashboard_service = PlatformStatisticsService::new(dashboard_repo);
     let campaign_factory = Arc::new(CampaignFactory::new());
     let campaign_service = Arc::new(CampaignService::new(campaign_repo, campaign_factory.clone()));
     
     AppState {
         donation_service,
-        dashboard_service,
         campaign_service,
         campaign_factory,
->>>>>>> c4d97f7d
     }
 }
 
@@ -69,11 +45,7 @@
     fn manage_state(self, state: AppState) -> Self {
         // TODO: Add other services
         self.manage(state.donation_service)
-<<<<<<< HEAD
-=======
-            .manage(state.dashboard_service)
             .manage(state.campaign_factory)
             .manage(state.campaign_service)
->>>>>>> c4d97f7d
     }
 }