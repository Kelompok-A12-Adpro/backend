--- conflicted
+++ resolved
@@ -29,14 +29,9 @@
     pub donation_service: DonationService,
     pub campaign_service: Arc<CampaignService>,
     pub campaign_factory: Arc<CampaignFactory>,
-<<<<<<< HEAD
     pub notification_service: Arc<NotificationService>,
     pub statistic_service: Arc<StatisticService>,
-    // TODO: Import other services if yours need shared state
-=======
-    pub notification_service: NotificationService,
     pub wallet_service: WalletService
->>>>>>> a7f83923
 }
 
 // MODIFIED FUNCTION SIGNATURE:
@@ -54,12 +49,9 @@
     let campaign_repo = Arc::new(PgCampaignRepository::new(pool.clone()));
     let notification_repo = Arc::new(DbNotificationRepository::new(pool.clone()));
     let new_campaign_subs_repo = Arc::new(DbNewCampaignSubscriptionRepository::new(pool.clone()));
-<<<<<<< HEAD
     let statistic_service = Arc::new(StatisticService::new(pool.clone()));
-=======
     let wallet_repo = Arc::new(PgWalletRepository::new(pool.clone()));
     let transaction_repo = Arc::new(PgTransactionRepository::new(pool.clone()));
->>>>>>> a7f83923
 
     // Design Patterns
     let campaign_factory = Arc::new(CampaignFactory::new());
@@ -72,24 +64,16 @@
         notification_repo,
         new_campaign_subs_repo,
         subscriber_service,
-<<<<<<< HEAD
     ));
-    
-=======
-    );
     let wallet_service = WalletService::new(wallet_repo, transaction_repo);
 
->>>>>>> a7f83923
     AppState {
         donation_service,
         campaign_service,
         campaign_factory,
         notification_service,
-<<<<<<< HEAD
         statistic_service,
-=======
         wallet_service
->>>>>>> a7f83923
     }
 }
 
@@ -100,23 +84,11 @@
 
 impl StateManagement for Rocket<Build> {
     fn manage_state(self, state: AppState) -> Self {
-<<<<<<< HEAD
-        // TODO: Add other services
         self.manage(state.donation_service)
             .manage(state.campaign_factory)
             .manage(state.campaign_service)
             .manage(state.notification_service)
+            .manage(state.wallet_service) // WalletService needs to be Send + Sync + 'static
             .manage(state.statistic_service)
-=======
-        // Manage individual services if they need to be Send + Sync + 'static
-        // If AppState itself is going to be managed directly, ensure it is Send + Sync + 'static
-        // Or if you want to manage Arcs of services.
-        // For simplicity, let's assume services themselves are manageable.
-        self.manage(state.donation_service) // DonationService needs to be Send + Sync + 'static
-            .manage(state.campaign_factory) // Arc<CampaignFactory> is fine
-            .manage(state.campaign_service) // Arc<CampaignService> is fine
-            .manage(state.notification_service) // NotificationService needs to be Send + Sync + 'static
-            .manage(state.wallet_service) // WalletService needs to be Send + Sync + 'static
->>>>>>> a7f83923
     }
 }