pub mod donation;
<<<<<<< HEAD
pub mod campaign;
=======
pub mod admin;
>>>>>>> 9f051a7c
<|MERGE_RESOLUTION|>--- conflicted
+++ resolved
@@ -1,6 +1,2 @@
-pub mod donation;
-<<<<<<< HEAD
 pub mod campaign;
-=======
-pub mod admin;
->>>>>>> 9f051a7c
+pub mod admin;