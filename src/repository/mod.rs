--- conflicted
+++ resolved
@@ -1,8 +1,4 @@
-<<<<<<< HEAD
 pub mod campaign;
 pub mod admin;
 pub mod donation;
-=======
-pub mod donation_repo;
-pub mod wallet_repo;
->>>>>>> 07b7e37b
+pub mod wallet_repo;