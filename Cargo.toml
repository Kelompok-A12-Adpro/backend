--- conflicted
+++ resolved
@@ -24,11 +24,7 @@
 dotenvy = "0.15.7"
 serial_test = "3.2.0"
 regex = "1.11.1"
-<<<<<<< HEAD
 autometrics = { version = "2.0.0", features = ["prometheus-exporter"] }
-=======
-auth = { path = "../auth" } #TODO: Adjust this later to the actual auth path during deployment.
->>>>>>> 1a118a3f
 
 [dev-dependencies]
 tokio-test = "0.4"
