--- conflicted
+++ resolved
@@ -19,12 +19,9 @@
 serde_json = "1.0"
 dotenv = "0.15.0"
 tokio = { version = "1.0", features = ["full"] }
-<<<<<<< HEAD
 jsonwebtoken = "8.3"
 auth = { path = "../auth" }
-=======
 dotenvy = "0.15.7"
->>>>>>> a85ad226
 
 [dev-dependencies]
 mockall = "0.11"
