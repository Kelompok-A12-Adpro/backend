--- conflicted
+++ resolved
@@ -19,11 +19,8 @@
 dotenv = "0.15.0"
 dotenvy = "0.15"
 tokio = { version = "1.0", features = ["full"] }
-<<<<<<< HEAD
+dotenvy = "0.15.7"
 auth = { path = "../auth" } #TODO: Adjust this later to the actual auth path during deployment.
-=======
-dotenvy = "0.15.7"
->>>>>>> a85ad226
 
 [dev-dependencies]
 mockall = "0.11"
