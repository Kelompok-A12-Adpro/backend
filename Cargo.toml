[package]
name = "backend"
version = "0.1.0"
edition = "2021"

[dependencies]
rocket = { version = "0.5.1", features = ["json"] }
rocket_cors = "0.6.0"
serde = "1.0.219"
sqlx = { version = "0.8.3", features = [
    "runtime-tokio-rustls",  # Add this feature
    "postgres",
    "chrono",
    "json",
    "bigdecimal"
] }
chrono = { version = "0.4.40", features = ["serde"] }
async-trait = "0.1.88"
thiserror = "2.0.12"
serde_json = "1.0"
dotenv = "0.15.0"
<<<<<<< HEAD
=======
tokio = { version = "1.0", features = ["full"] }
jsonwebtoken = "8.3"
auth = { path = "../auth" }
>>>>>>> dcabfbe0
dotenvy = "0.15.7"
tokio = { version = "1.0", features = ["full"] }
auth = { path = "../auth" } #TODO: Adjust this later to the actual auth path during deployment.

[dev-dependencies]
mockall = "0.11"
tokio = { version = "1", features = ["macros", "rt-multi-thread"] }
serde_json = "1.0"
once_cell = "1.18"
# serial_test = "0.9" # Optional: If needed for integration tests modifying shared state<|MERGE_RESOLUTION|>--- conflicted
+++ resolved
@@ -19,12 +19,7 @@
 thiserror = "2.0.12"
 serde_json = "1.0"
 dotenv = "0.15.0"
-<<<<<<< HEAD
-=======
-tokio = { version = "1.0", features = ["full"] }
 jsonwebtoken = "8.3"
-auth = { path = "../auth" }
->>>>>>> dcabfbe0
 dotenvy = "0.15.7"
 tokio = { version = "1.0", features = ["full"] }
 auth = { path = "../auth" } #TODO: Adjust this later to the actual auth path during deployment.
