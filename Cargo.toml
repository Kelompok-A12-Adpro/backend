[package]
name = "backend"
version = "0.1.0"
edition = "2024"

[dependencies]
rocket = { version = "0.5.1", features = ["json"] }
serde = "1.0.219"
sqlx = { version = "0.8.3", features = [
    "runtime-tokio-rustls",  # Add this feature
    "postgres",
    "chrono",
    "json"
] }
chrono = { version = "0.4.40", features = ["serde"] }
async-trait = "0.1.88"
thiserror = "2.0.12"
serde_json = "1.0"
dotenv = "0.15.0"
dotenvy = "0.15.7"
<<<<<<< HEAD
serial_test = "3.2.0"
regex = "1.11.1"
=======
tokio = { version = "1.0", features = ["full"] }
auth = { path = "../auth" } #TODO: Adjust this later to the actual auth path during deployment.
>>>>>>> dd4703d7

[dev-dependencies]
mockall = "0.11"
tokio = { version = "1", features = ["macros", "rt-multi-thread"] }
serde_json = "1.0"
once_cell = "1.18"
# serial_test = "0.9" # Optional: If needed for integration tests modifying shared state<|MERGE_RESOLUTION|>--- conflicted
+++ resolved
@@ -18,13 +18,11 @@
 serde_json = "1.0"
 dotenv = "0.15.0"
 dotenvy = "0.15.7"
-<<<<<<< HEAD
+tokio = { version = "1.0", features = ["full"] }
+dotenvy = "0.15.7"
 serial_test = "3.2.0"
 regex = "1.11.1"
-=======
-tokio = { version = "1.0", features = ["full"] }
 auth = { path = "../auth" } #TODO: Adjust this later to the actual auth path during deployment.
->>>>>>> dd4703d7
 
 [dev-dependencies]
 mockall = "0.11"
