[package]
name = "backend"
version = "0.1.0"
edition = "2021"

[dependencies]
rocket = { version = "0.5.1", features = ["json"] }
rocket_cors = "0.6.0"
serde = "1.0.219"
sqlx = { version = "0.8.3", features = [
    "runtime-tokio-rustls",  # Add this feature
    "postgres",
    "chrono",
    "json",
    "bigdecimal"
] }
chrono = { version = "0.4.40", features = ["serde"] }
async-trait = "0.1.88"
thiserror = "2.0.12"
serde_json = "1.0"
dotenv = "0.15.0"
<<<<<<< HEAD
=======
jsonwebtoken = "8.3"
dotenvy = "0.15.7"
>>>>>>> c4d97f7d
tokio = { version = "1.0", features = ["full"] }
dotenvy = "0.15.7"
serial_test = "3.2.0"
regex = "1.11.1"
auth = { path = "../auth" } #TODO: Adjust this later to the actual auth path during deployment.

[dev-dependencies]
mockall = "0.11"
tokio = { version = "1", features = ["macros", "rt-multi-thread"] }
serde_json = "1.0"
once_cell = "1.18"
# serial_test = "0.9" # Optional: If needed for integration tests modifying shared state<|MERGE_RESOLUTION|>--- conflicted
+++ resolved
@@ -19,11 +19,8 @@
 thiserror = "2.0.12"
 serde_json = "1.0"
 dotenv = "0.15.0"
-<<<<<<< HEAD
-=======
 jsonwebtoken = "8.3"
 dotenvy = "0.15.7"
->>>>>>> c4d97f7d
 tokio = { version = "1.0", features = ["full"] }
 dotenvy = "0.15.7"
 serial_test = "3.2.0"
